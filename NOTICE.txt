--- conflicted
+++ resolved
@@ -1,9 +1,5 @@
 Apache Commons SCXML
-<<<<<<< HEAD
-Copyright 2005-2011 The Apache Software Foundation
-=======
 Copyright 2005-2009 The Apache Software Foundation
->>>>>>> f4464006
 
-This product includes software developed at
+This product includes software developed by
 The Apache Software Foundation (http://www.apache.org/).