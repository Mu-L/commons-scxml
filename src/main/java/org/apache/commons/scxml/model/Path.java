--- conflicted
+++ resolved
@@ -159,36 +159,10 @@
      * Get the farthest transition target from root which is not being exited
      * nor entered by the transition (null if scope is document root).
      *
-<<<<<<< HEAD
-     * @return State scope of the transition path, null means global transition
-     *         (SCXML document level) or parent parallel. Scope is the least
-     *         state which is not being exited nor entered by the transition.
-     *
-     * @deprecated Use {@link #getPathScope()} instead.
-     */
-    public final State getScope() {
-        if (scope instanceof State) {
-            return (State) scope;
-        }
-        return null;
-    }
-
-    /**
-     * Get the farthest transition target from root which is not being exited
-     * nor entered by the transition (null if scope is document root).
-     *
-     * @return Scope of the transition path, null means global transition
-     *         (SCXML document level). Scope is the least transition target
-     *         which is not being exited nor entered by the transition.
-     *
-     * @since 0.9
-     */
-=======
      * @return Scope of the transition path, null means global transition
      *         (SCXML document level). Scope is the least transition target
      *         which is not being exited nor entered by the transition.
      */
->>>>>>> f4464006
     public final TransitionTarget getPathScope() {
         return scope;
     }
