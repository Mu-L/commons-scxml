/*
 * Licensed to the Apache Software Foundation (ASF) under one or more
 * contributor license agreements.  See the NOTICE file distributed with
 * this work for additional information regarding copyright ownership.
 * The ASF licenses this file to You under the Apache License, Version 2.0
 * (the "License"); you may not use this file except in compliance with
 * the License.  You may obtain a copy of the License at
 *
 *     http://www.apache.org/licenses/LICENSE-2.0
 *
 * Unless required by applicable law or agreed to in writing, software
 * distributed under the License is distributed on an "AS IS" BASIS,
 * WITHOUT WARRANTIES OR CONDITIONS OF ANY KIND, either express or implied.
 * See the License for the specific language governing permissions and
 * limitations under the License.
 */
package org.apache.commons.scxml.semantics;

<<<<<<< HEAD
import junit.framework.TestCase;
=======
import java.util.Comparator;
>>>>>>> f4464006

import junit.framework.TestCase;
import org.apache.commons.scxml.model.Parallel;
import org.apache.commons.scxml.model.State;
import org.apache.commons.scxml.model.TransitionTarget;

public class TransitionTargetComparatorTest extends TestCase {

    public TransitionTargetComparatorTest(String testName) {
        super(testName);
    }

<<<<<<< HEAD
    private TransitionTargetComparator comparator;
=======
    private Comparator<TransitionTarget> comparator;
>>>>>>> f4464006
    
    @Override
    public void setUp() {
        comparator = new TransitionTargetComparator<TransitionTarget>();
    }
    
    public void testComparatorEquals() {
        TransitionTarget target = new State();
        
        assertEquals(0, comparator.compare(target, target));
    }
    
    public void testComparatorNegative() {
        TransitionTarget target1 = new State();
        TransitionTarget target2 = new State();
        
        target1.setParent(target2);
        
        assertEquals(-1, comparator.compare(target1, target2));
    }
    
    public void testComparatorPositive() {
        TransitionTarget target1 = new State();
        TransitionTarget target2 = new State();
        
        target2.setParent(target1);
        
        assertEquals(1, comparator.compare(target1, target2));
    }
    
    public void testComparatorFirstMoreParents() {
        TransitionTarget target1 = new State();
        TransitionTarget parent1 = new State();
        TransitionTarget parent2 = new State();

        parent1.setParent(parent2);
        target1.setParent(parent1);
        
        TransitionTarget target2 = new State();
        TransitionTarget parent3 = new State();
        
        target2.setParent(parent3);
        
        assertEquals(-1, comparator.compare(target1, target2));
    }
    
    public void testComparatorSecondMoreParents() {
        TransitionTarget target1 = new State();
        TransitionTarget parent1 = new State();
        TransitionTarget parent2 = new State();

        parent1.setParent(parent2);
        target1.setParent(parent1);
        
        TransitionTarget target2 = new State();
        TransitionTarget parent3 = new State();
        
        target2.setParent(parent3);
        
        assertEquals(1, comparator.compare(target2, target1)); // reversed
    }
    
    public void testComparatorSameParent() {
        State target1 = new State();
        Parallel parent = new Parallel();
        target1.setParent(parent);
        parent.addChild(target1);
        
        State target2 = new State();
        target2.setParent(parent);
        parent.addChild(target2);
        
        assertEquals(1, comparator.compare(target1, target2));
    }
}<|MERGE_RESOLUTION|>--- conflicted
+++ resolved
@@ -16,11 +16,7 @@
  */
 package org.apache.commons.scxml.semantics;
 
-<<<<<<< HEAD
-import junit.framework.TestCase;
-=======
 import java.util.Comparator;
->>>>>>> f4464006
 
 import junit.framework.TestCase;
 import org.apache.commons.scxml.model.Parallel;
@@ -33,11 +29,7 @@
         super(testName);
     }
 
-<<<<<<< HEAD
-    private TransitionTargetComparator comparator;
-=======
     private Comparator<TransitionTarget> comparator;
->>>>>>> f4464006
     
     @Override
     public void setUp() {
