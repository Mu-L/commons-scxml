--- conflicted
+++ resolved
@@ -19,10 +19,6 @@
 import java.io.File;
 import java.io.FileInputStream;
 import java.io.FileOutputStream;
-<<<<<<< HEAD
-import java.io.NotSerializableException;
-=======
->>>>>>> f4464006
 import java.io.ObjectInputStream;
 import java.io.ObjectOutputStream;
 import java.io.StringReader;
@@ -39,14 +35,9 @@
 import org.apache.commons.scxml.env.SimpleDispatcher;
 import org.apache.commons.scxml.env.Tracer;
 import org.apache.commons.scxml.env.jexl.JexlEvaluator;
-<<<<<<< HEAD
-import org.apache.commons.scxml.io.SCXMLDigester;
-import org.apache.commons.scxml.io.SCXMLParser;
-=======
 import org.apache.commons.scxml.io.SCXMLReader;
 import org.apache.commons.scxml.io.SCXMLReader.Configuration;
 import org.apache.commons.scxml.model.CustomAction;
->>>>>>> f4464006
 import org.apache.commons.scxml.model.ModelException;
 import org.apache.commons.scxml.model.SCXML;
 import org.apache.commons.scxml.model.TransitionTarget;
@@ -69,79 +60,27 @@
 
     // Generate a unique sequence number for the serialization files
     private static int sequence=0;
-<<<<<<< HEAD
 
     private synchronized static String getSequenceNumber(){
         return Integer.toString(++sequence);
     }
 
-    public static SCXML digest(final URL url) throws Exception {
-        return digest(url, null, null);
-    }
-
-    public static SCXML digest(final URL url, final List customActions) throws Exception {
-        return digest(url, null, customActions);
-    }
-
-    public static SCXML digest(final URL url, final ErrorHandler errHandler) throws Exception {
-        return digest(url, errHandler, null);
-    }
-
-    public static SCXML digest(final URL url, final ErrorHandler errHandler,
-            final List customActions) throws Exception {
-=======
-
-    private synchronized static String getSequenceNumber(){
-        return Integer.toString(++sequence);
-    }
-
     public static SCXML parse(final URL url) throws Exception {
         return parse(url, null);
     }
 
     public static SCXML parse(final URL url, final List<CustomAction> customActions) throws Exception {
->>>>>>> f4464006
         Assert.assertNotNull(url);
         SCXML scxml = null;
-<<<<<<< HEAD
-        scxml = SCXMLDigester.digest(url, errHandler, customActions);
-=======
         Configuration configuration = new Configuration(null, null, customActions);
         scxml = SCXMLReader.read(url, configuration);
         //Uncomment line below to test the (now deprecated) SCXMLParser
         //scxml = SCXMLParser.parse(url, new SimpleErrorHandler(), customActions);
->>>>>>> f4464006
         Assert.assertNotNull(scxml);
         SCXML roundtrip = testModelSerializability(scxml);
         return roundtrip;
     }
 
-<<<<<<< HEAD
-    public static SCXML parse(final URL url) throws Exception {
-        return parse(url, null, null);
-    }
-
-    public static SCXML parse(final URL url, final List customActions) throws Exception {
-        return parse(url, null, customActions);
-    }
-
-    public static SCXML parse(final URL url, final ErrorHandler errHandler) throws Exception {
-        return parse(url, errHandler, null);
-    }
-
-    public static SCXML parse(final URL url, final ErrorHandler errHandler,
-            final List customActions) throws Exception {
-        Assert.assertNotNull(url);
-        // SAX ErrorHandler may be null
-        SCXML scxml = null;
-        scxml = SCXMLParser.parse(url, errHandler, customActions);
-        Assert.assertNotNull(scxml);
-        SCXML roundtrip = testModelSerializability(scxml);
-        return roundtrip;
-    }
-
-=======
->>>>>>> f4464006
     public static SCXMLExecutor getExecutor(final URL url) throws Exception {
         SCXML scxml = parse(url);
         Evaluator evaluator = new JexlEvaluator();
@@ -151,16 +90,6 @@
     public static SCXMLExecutor getExecutor(final URL url,
             final Evaluator evaluator) throws Exception {
         SCXML scxml = parse(url);
-<<<<<<< HEAD
-        return getExecutor(evaluator, scxml);
-    }
-
-    public static SCXMLExecutor getExecutor(final URL url,
-            final ErrorHandler errHandler) throws Exception {
-        SCXML scxml = parse(url, errHandler);
-        Evaluator evaluator = new JexlEvaluator();
-=======
->>>>>>> f4464006
         return getExecutor(evaluator, scxml);
     }
 
@@ -225,11 +154,6 @@
         exec.setStateMachine(scxml);
         exec.go();
         Assert.assertNotNull(exec);
-        exec.addListener(scxml, trc);
-        exec.setRootContext(context);
-        exec.setSuperStep(true);
-        exec.setStateMachine(scxml);
-        exec.go();
         return exec;
     }
 
@@ -252,9 +176,6 @@
         return exec.getSCInstance().lookupContext(tt);
     }
 
-<<<<<<< HEAD
-    public static Set fireEvent(SCXMLExecutor exec, String name) throws Exception {
-=======
     public static void assertState(SCXMLExecutor exec,
             String expectedStateId) throws Exception {
         Set<TransitionTarget> currentStates = exec.getCurrentStatus().getStates();
@@ -266,27 +187,18 @@
     }
 
     public static Set<TransitionTarget> fireEvent(SCXMLExecutor exec, String name) throws Exception {
->>>>>>> f4464006
         TriggerEvent[] evts = {new TriggerEvent(name,
                 TriggerEvent.SIGNAL_EVENT, null)};
         exec.triggerEvents(evts);
         return exec.getCurrentStatus().getStates();
     }
 
-<<<<<<< HEAD
-    public static Set fireEvent(SCXMLExecutor exec, TriggerEvent te) throws Exception {
-=======
     public static Set<TransitionTarget> fireEvent(SCXMLExecutor exec, TriggerEvent te) throws Exception {
->>>>>>> f4464006
         exec.triggerEvent(te);
         return exec.getCurrentStatus().getStates();
     }
 
-<<<<<<< HEAD
-    public static Set fireEvents(SCXMLExecutor exec, TriggerEvent[] evts) throws Exception {
-=======
     public static Set<TransitionTarget> fireEvents(SCXMLExecutor exec, TriggerEvent[] evts) throws Exception {
->>>>>>> f4464006
         exec.triggerEvents(evts);
         return exec.getCurrentStatus().getStates();
     }
@@ -305,11 +217,7 @@
 
     public static void assertPostTriggerState(SCXMLExecutor exec,
             TriggerEvent triggerEvent, String expectedStateId) throws Exception {
-<<<<<<< HEAD
-        Set currentStates = fireEvent(exec, triggerEvent);
-=======
         Set<TransitionTarget> currentStates = fireEvent(exec, triggerEvent);
->>>>>>> f4464006
         Assert.assertEquals("Expected 1 simple (leaf) state with id '"
             + expectedStateId + "' on firing event " + triggerEvent
             + " but found " + currentStates.size() + " states instead.",
@@ -330,16 +238,9 @@
             + " on firing event " + triggerEvent + " but found "
             + currentStates.size() + " states instead.",
             n, currentStates.size());
-<<<<<<< HEAD
-        List expectedStateIdList = new ArrayList(Arrays.asList(expectedStateIds));
-        Iterator iter = currentStates.iterator();
-        while (iter.hasNext()) {
-            String stateId = ((State) iter.next()).getId();
-=======
         List<String> expectedStateIdList = new ArrayList<String>(Arrays.asList(expectedStateIds));
         for (TransitionTarget tt : currentStates) {
             String stateId = tt.getId();
->>>>>>> f4464006
             if(!expectedStateIdList.remove(stateId)) {
                 Assert.fail("Expected state with id '" + stateId
                     + "' in current states on firing event "
@@ -359,31 +260,6 @@
         String filename = SERIALIZATION_FILE_PREFIX
             + getSequenceNumber() + SERIALIZATION_FILE_SUFFIX;
         SCXML roundtrip = null;
-<<<<<<< HEAD
-        try {
-            ObjectOutputStream out =
-                new ObjectOutputStream(new FileOutputStream(filename));
-            out.writeObject(scxml);
-            out.close();
-            ObjectInputStream in =
-                new ObjectInputStream(new FileInputStream(filename));
-            roundtrip = (SCXML) in.readObject();
-            in.close();
-        } catch (NotSerializableException nse) {
-            // <data> nodes failed serialization
-            String msg = nse.getMessage();
-            // Check that it is the DOM that caused the problem
-            if (msg.startsWith("org.apache.crimson.tree.")){
-                // <data> nodes failed serialization, test cases do not add
-                // other non-serializable context data
-                System.err.println("SERIALIZATION ERROR: The DOM implementation"
-                    + " in use is not serializable: " + msg);
-                return scxml;                
-            } else {
-                throw nse;
-            }
-        }
-=======
         ObjectOutputStream out =
             new ObjectOutputStream(new FileOutputStream(filename));
         out.writeObject(scxml);
@@ -392,7 +268,6 @@
             new ObjectInputStream(new FileInputStream(filename));
         roundtrip = (SCXML) in.readObject();
         in.close();
->>>>>>> f4464006
         return roundtrip;
     }
 
@@ -423,34 +298,11 @@
      */
     public static Document stringToXMLDocument(final String xml) {
         try {
-<<<<<<< HEAD
-            ObjectOutputStream out =
-                new ObjectOutputStream(new FileOutputStream(filename));
-            out.writeObject(exec);
-            out.close();
-            ObjectInputStream in =
-                new ObjectInputStream(new FileInputStream(filename));
-            roundtrip = (SCXMLExecutor) in.readObject();
-            in.close();
-        } catch (NotSerializableException nse) {
-            String msg = nse.getMessage();
-            // Check that it is the DOM that caused the problem
-            if (msg.startsWith("org.apache.crimson.tree.")){
-                // <data> nodes failed serialization, test cases do not add
-                // other non-serializable context data
-                System.err.println("SERIALIZATION ERROR: The DOM implementation"
-                    + " in use is not serializable: " + msg);
-                return exec;                
-            } else {
-                throw nse;
-            }
-=======
             DocumentBuilderFactory dbf = DocumentBuilderFactory.newInstance();
             dbf.setNamespaceAware(true);
             return dbf.newDocumentBuilder().parse(new InputSource(new StringReader(xml)));
         } catch (Exception e) {
             throw new RuntimeException("Exception parsing String to Node:\n" + xml);
->>>>>>> f4464006
         }
     }
 
@@ -505,46 +357,6 @@
     }
 
     /**
-     * Get the active leaf state for this executor instance.
-     * Assumes no usage of &lt;parallel&gt;.
-     *
-     * @param exec The {@link SCXMLExecutor} instance whose active state is
-     *             being queried.
-     * @return The <code>id</code> of the active state.
-     */
-    public static String getCurrentState(SCXMLExecutor exec) {
-        Set current = exec.getCurrentStatus().getStates();
-        TransitionTarget active = (TransitionTarget) current.iterator().next();
-        return active.getId();
-    }
-
-    /**
-     * Set the active leaf state for this executor instance.
-     * Assumes no usage of &lt;parallel&gt;.
-     *
-     * @param exec The {@link SCXMLExecutor} instance whose active state is
-     *             to be set.
-     * @param id The <code>id</code> of the state to be made active.
-     */
-    public static void setCurrentState(SCXMLExecutor exec, final String id) {
-        try {
-            exec.reset();
-        } catch (ModelException me) {
-            throw new IllegalArgumentException("Provided SCXMLExecutor "
-                + "instance cannot be reset.");
-        }
-        TransitionTarget active = (TransitionTarget) exec.getStateMachine().
-            getTargets().get(id);
-        if (active == null) {
-            throw new IllegalArgumentException("No target with id '" + id
-                + "' present in state machine.");
-        }
-        Set current = exec.getCurrentStatus().getStates();
-        current.clear();
-        current.add(active);
-    }
-
-    /**
      * Discourage instantiation.
      */
     private SCXMLTestHelper() {
