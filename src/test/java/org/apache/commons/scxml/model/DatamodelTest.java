/*
 * Licensed to the Apache Software Foundation (ASF) under one or more
 * contributor license agreements.  See the NOTICE file distributed with
 * this work for additional information regarding copyright ownership.
 * The ASF licenses this file to You under the Apache License, Version 2.0
 * (the "License"); you may not use this file except in compliance with
 * the License.  You may obtain a copy of the License at
 *
 *     http://www.apache.org/licenses/LICENSE-2.0
 *
 * Unless required by applicable law or agreed to in writing, software
 * distributed under the License is distributed on an "AS IS" BASIS,
 * WITHOUT WARRANTIES OR CONDITIONS OF ANY KIND, either express or implied.
 * See the License for the specific language governing permissions and
 * limitations under the License.
 */
package org.apache.commons.scxml.model;

import java.net.URL;
import java.util.HashMap;
import java.util.Map;
import java.util.Set;

import junit.framework.TestCase;
<<<<<<< HEAD

=======
>>>>>>> f4464006
import org.apache.commons.scxml.SCXMLExecutor;
import org.apache.commons.scxml.SCXMLTestHelper;
import org.apache.commons.scxml.TriggerEvent;
import org.apache.commons.scxml.env.jexl.JexlContext;
import org.apache.commons.scxml.env.jexl.JexlEvaluator;
import org.apache.commons.scxml.env.jsp.ELContext;
import org.apache.commons.scxml.env.jsp.ELEvaluator;
/**
 * Unit tests {@link org.apache.commons.scxml.SCXMLExecutor}.
 */
public class DatamodelTest extends TestCase {
    /**
     * Construct a new instance of SCXMLExecutorTest with
     * the specified name
     */
    public DatamodelTest(String name) {
        super(name);
    }

    // Test data
    private URL datamodel01jexl, datamodel02jexl, datamodel04jexl, datamodel05jexl, datamodel01jsp, datamodel02jsp;
    private SCXMLExecutor exec01, exec02;

    /**
     * Set up instance variables required by this test case.
     */
    @Override
    public void setUp() {
        datamodel01jexl = this.getClass().getClassLoader().
            getResource("org/apache/commons/scxml/env/jexl/datamodel-01.xml");
        datamodel02jexl = this.getClass().getClassLoader().
            getResource("org/apache/commons/scxml/env/jexl/datamodel-02.xml");
        datamodel04jexl = this.getClass().getClassLoader().
            getResource("org/apache/commons/scxml/env/jexl/datamodel-04.xml");
        datamodel05jexl = this.getClass().getClassLoader().
            getResource("org/apache/commons/scxml/env/jexl/datamodel-05.xml");
        datamodel01jsp = this.getClass().getClassLoader().
            getResource("org/apache/commons/scxml/env/jsp/datamodel-01.xml");
        datamodel02jsp = this.getClass().getClassLoader().
            getResource("org/apache/commons/scxml/env/jsp/datamodel-02.xml");
    }

    /**
     * Tear down instance variables required by this test case.
     */
    @Override
    public void tearDown() {
        datamodel01jexl = datamodel02jexl = datamodel04jexl = datamodel05jexl = datamodel01jsp = datamodel02jsp = null;
    }

    /**
     * Test the stateless model, simultaneous executions
     */
    public void testDatamodelSimultaneousJexl() throws Exception {
        exec01 = SCXMLTestHelper.getExecutor(datamodel01jexl,
            new JexlContext(), new JexlEvaluator());
        assertNotNull(exec01);
        exec02 = SCXMLTestHelper.getExecutor(datamodel01jexl,
            new JexlContext(), new JexlEvaluator());
        assertNotNull(exec02);
        assertFalse(exec01 == exec02);
        runtest();
    }

    public void testDatamodelSimultaneousJsp() throws Exception {
        exec01 = SCXMLTestHelper.getExecutor(datamodel01jsp,
            new ELContext(), new ELEvaluator());
        assertNotNull(exec01);
        exec02 = SCXMLTestHelper.getExecutor(datamodel01jsp,
            new ELContext(), new ELEvaluator());
        assertNotNull(exec02);
        assertFalse(exec01 == exec02);
        runtest();
    }

    public void testDatamodelNamespacePrefixedXPaths() throws Exception {
        exec01 = SCXMLTestHelper.getExecutor(datamodel02jexl,
            new JexlContext(), new JexlEvaluator());
        assertNotNull(exec01);
        exec02 = SCXMLTestHelper.getExecutor(datamodel02jsp,
            new ELContext(), new ELEvaluator());
        assertNotNull(exec02);
        assertFalse(exec01 == exec02);
        runtest();
    }

    public void testDatamodel04Jexl() throws Exception {
        exec01 = SCXMLTestHelper.getExecutor(datamodel04jexl,
            new JexlContext(), new JexlEvaluator());
        assertNotNull(exec01);
        Set<TransitionTarget> currentStates = exec01.getCurrentStatus().getStates();
        assertEquals(1, currentStates.size());
        assertEquals("ten", currentStates.iterator().next().getId());
        Map<String, Object> payload = new HashMap<String, Object>();
        payload.put("one", "1");
        payload.put("two", "2");
        TriggerEvent te = new TriggerEvent("ten.done", TriggerEvent.SIGNAL_EVENT, payload);
        SCXMLTestHelper.fireEvent(exec01, te);
        currentStates = exec01.getCurrentStatus().getStates();
        assertEquals(1, currentStates.size());
        assertEquals("twenty", currentStates.iterator().next().getId());
        SCXMLTestHelper.fireEvent(exec01, "twenty.done");
        currentStates = exec01.getCurrentStatus().getStates();
        assertEquals(1, currentStates.size());
        assertEquals("thirty", currentStates.iterator().next().getId());
    }

    public void testDatamodel05Jexl() throws Exception {
        exec01 = SCXMLTestHelper.getExecutor(datamodel05jexl);
        assertNotNull(exec01);
        SCXMLTestHelper.assertState(exec01, "end");
    }

    private void runtest() throws Exception {
        //// Interleaved
        // exec01
<<<<<<< HEAD
        Set currentStates = exec01.getCurrentStatus().getStates();
        assertEquals(1, currentStates.size());
        assertEquals("ten", ((State)currentStates.iterator().
            next()).getId());
        exec01 = SCXMLTestHelper.testExecutorSerializability(exec01);
        currentStates = fireEvent("ten.done", exec01);
        assertEquals(1, currentStates.size());
        assertEquals("twenty", ((State)currentStates.iterator().
            next()).getId());
        // exec02
        currentStates = exec02.getCurrentStatus().getStates();
        assertEquals(1, currentStates.size());
        assertEquals("ten", ((State)currentStates.iterator().
            next()).getId());
        // exec01
        currentStates = fireEvent("twenty.done", exec01);
        assertEquals(1, currentStates.size());
        assertEquals("thirty", ((State)currentStates.iterator().
            next()).getId());
=======
        Set<TransitionTarget> currentStates = exec01.getCurrentStatus().getStates();
        assertEquals(1, currentStates.size());
        assertEquals("ten", currentStates.iterator().next().getId());
        exec01 = SCXMLTestHelper.testExecutorSerializability(exec01);
        currentStates = fireEvent("ten.done", exec01);
        assertEquals(1, currentStates.size());
        assertEquals("twenty", currentStates.iterator().next().getId());
        // exec02
        currentStates = exec02.getCurrentStatus().getStates();
        assertEquals(1, currentStates.size());
        assertEquals("ten", currentStates.iterator().next().getId());
        // exec01
        currentStates = fireEvent("twenty.done", exec01);
        assertEquals(1, currentStates.size());
        assertEquals("thirty", currentStates.iterator().next().getId());
>>>>>>> f4464006
        exec01 = SCXMLTestHelper.testExecutorSerializability(exec01);
        // exec02
        currentStates = fireEvent("ten.done", exec02);
        assertEquals(1, currentStates.size());
<<<<<<< HEAD
        assertEquals("twenty", ((State)currentStates.iterator().
            next()).getId());
        exec02 = SCXMLTestHelper.testExecutorSerializability(exec02);
        currentStates = fireEvent("twenty.done", exec02);
        assertEquals(1, currentStates.size());
        assertEquals("thirty", ((State)currentStates.iterator().
            next()).getId());
        currentStates = fireEvent("thirty.done", exec02);
        assertEquals(1, currentStates.size());
        assertEquals("forty", ((State)currentStates.iterator().
            next()).getId());
        // exec01
        currentStates = fireEvent("thirty.done", exec01);
        assertEquals(1, currentStates.size());
        assertEquals("forty", ((State)currentStates.iterator().
            next()).getId());
    }

    private Set fireEvent(String name, SCXMLExecutor exec) throws Exception {
=======
        assertEquals("twenty", currentStates.iterator().next().getId());
        exec02 = SCXMLTestHelper.testExecutorSerializability(exec02);
        currentStates = fireEvent("twenty.done", exec02);
        assertEquals(1, currentStates.size());
        assertEquals("thirty", currentStates.iterator().next().getId());
        currentStates = fireEvent("thirty.done", exec02);
        assertEquals(1, currentStates.size());
        assertEquals("forty", currentStates.iterator().next().getId());
        // exec01
        currentStates = fireEvent("thirty.done", exec01);
        assertEquals(1, currentStates.size());
        assertEquals("forty", currentStates.iterator().next().getId());
    }

    private Set<TransitionTarget> fireEvent(String name, SCXMLExecutor exec) throws Exception {
>>>>>>> f4464006
        TriggerEvent[] evts = {new TriggerEvent(name,
                TriggerEvent.SIGNAL_EVENT, null)};
        exec.triggerEvents(evts);
        return exec.getCurrentStatus().getStates();
    }
}
<|MERGE_RESOLUTION|>--- conflicted
+++ resolved
@@ -22,10 +22,6 @@
 import java.util.Set;
 
 import junit.framework.TestCase;
-<<<<<<< HEAD
-
-=======
->>>>>>> f4464006
 import org.apache.commons.scxml.SCXMLExecutor;
 import org.apache.commons.scxml.SCXMLTestHelper;
 import org.apache.commons.scxml.TriggerEvent;
@@ -142,27 +138,6 @@
     private void runtest() throws Exception {
         //// Interleaved
         // exec01
-<<<<<<< HEAD
-        Set currentStates = exec01.getCurrentStatus().getStates();
-        assertEquals(1, currentStates.size());
-        assertEquals("ten", ((State)currentStates.iterator().
-            next()).getId());
-        exec01 = SCXMLTestHelper.testExecutorSerializability(exec01);
-        currentStates = fireEvent("ten.done", exec01);
-        assertEquals(1, currentStates.size());
-        assertEquals("twenty", ((State)currentStates.iterator().
-            next()).getId());
-        // exec02
-        currentStates = exec02.getCurrentStatus().getStates();
-        assertEquals(1, currentStates.size());
-        assertEquals("ten", ((State)currentStates.iterator().
-            next()).getId());
-        // exec01
-        currentStates = fireEvent("twenty.done", exec01);
-        assertEquals(1, currentStates.size());
-        assertEquals("thirty", ((State)currentStates.iterator().
-            next()).getId());
-=======
         Set<TransitionTarget> currentStates = exec01.getCurrentStatus().getStates();
         assertEquals(1, currentStates.size());
         assertEquals("ten", currentStates.iterator().next().getId());
@@ -178,32 +153,10 @@
         currentStates = fireEvent("twenty.done", exec01);
         assertEquals(1, currentStates.size());
         assertEquals("thirty", currentStates.iterator().next().getId());
->>>>>>> f4464006
         exec01 = SCXMLTestHelper.testExecutorSerializability(exec01);
         // exec02
         currentStates = fireEvent("ten.done", exec02);
         assertEquals(1, currentStates.size());
-<<<<<<< HEAD
-        assertEquals("twenty", ((State)currentStates.iterator().
-            next()).getId());
-        exec02 = SCXMLTestHelper.testExecutorSerializability(exec02);
-        currentStates = fireEvent("twenty.done", exec02);
-        assertEquals(1, currentStates.size());
-        assertEquals("thirty", ((State)currentStates.iterator().
-            next()).getId());
-        currentStates = fireEvent("thirty.done", exec02);
-        assertEquals(1, currentStates.size());
-        assertEquals("forty", ((State)currentStates.iterator().
-            next()).getId());
-        // exec01
-        currentStates = fireEvent("thirty.done", exec01);
-        assertEquals(1, currentStates.size());
-        assertEquals("forty", ((State)currentStates.iterator().
-            next()).getId());
-    }
-
-    private Set fireEvent(String name, SCXMLExecutor exec) throws Exception {
-=======
         assertEquals("twenty", currentStates.iterator().next().getId());
         exec02 = SCXMLTestHelper.testExecutorSerializability(exec02);
         currentStates = fireEvent("twenty.done", exec02);
@@ -219,7 +172,6 @@
     }
 
     private Set<TransitionTarget> fireEvent(String name, SCXMLExecutor exec) throws Exception {
->>>>>>> f4464006
         TriggerEvent[] evts = {new TriggerEvent(name,
                 TriggerEvent.SIGNAL_EVENT, null)};
         exec.triggerEvents(evts);
