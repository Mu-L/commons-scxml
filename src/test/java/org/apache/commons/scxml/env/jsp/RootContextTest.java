--- conflicted
+++ resolved
@@ -87,8 +87,4 @@
         assertEquals(ctx.resolveVariable("bar"), "a brand new value");
         assertNotNull(ctx.getVars());
     }
-<<<<<<< HEAD
-
-=======
->>>>>>> f4464006
 }
