--- conflicted
+++ resolved
@@ -18,11 +18,7 @@
 <scxml xmlns="http://www.w3.org/2005/07/scxml"
        xmlns:cs="http://commons.apache.org/scxml"
        version="1.0"
-<<<<<<< HEAD
-       initialstate="state1">
-=======
        initial="state1">
->>>>>>> f4464006
      <state id="state1">
            <onentry>
                <cs:var name="switch" expr="4" />
