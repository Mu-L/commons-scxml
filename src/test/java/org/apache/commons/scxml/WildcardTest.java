/*
 * Licensed to the Apache Software Foundation (ASF) under one or more
 * contributor license agreements.  See the NOTICE file distributed with
 * this work for additional information regarding copyright ownership.
 * The ASF licenses this file to You under the Apache License, Version 2.0
 * (the "License"); you may not use this file except in compliance with
 * the License.  You may obtain a copy of the License at
 *
 *     http://www.apache.org/licenses/LICENSE-2.0
 *
 * Unless required by applicable law or agreed to in writing, software
 * distributed under the License is distributed on an "AS IS" BASIS,
 * WITHOUT WARRANTIES OR CONDITIONS OF ANY KIND, either express or implied.
 * See the License for the specific language governing permissions and
 * limitations under the License.
 */
package org.apache.commons.scxml;

import java.net.URL;
import java.util.Set;

import junit.framework.TestCase;
<<<<<<< HEAD

import org.apache.commons.scxml.model.State;
=======
import org.apache.commons.scxml.model.TransitionTarget;
>>>>>>> f4464006
/**
 * Unit tests {@link org.apache.commons.scxml.SCXMLExecutor}.
 * Testing wildcard event matching (*)
 */
public class WildcardTest extends TestCase {
    /**
     * Construct a new instance of SCXMLExecutorTest with
     * the specified name
     */
    public WildcardTest(String name) {
        super(name);
    }

    // Test data
    private URL wildcard01, wildcard02;
    private SCXMLExecutor exec;

    /**
     * Set up instance variables required by this test case.
     */
    @Override
    public void setUp() {
        wildcard01 = this.getClass().getClassLoader().
            getResource("org/apache/commons/scxml/env/jexl/wildcard-01.xml");
        wildcard02 = this.getClass().getClassLoader().
            getResource("org/apache/commons/scxml/env/jexl/wildcard-02.xml");
    }

    /**
     * Tear down instance variables required by this test case.
     */
    @Override
    public void tearDown() {
        wildcard01 = wildcard02 = null;
    }

    /**
     * Test the SCXML documents, usage of "_eventdata"
     */
    public void testWildcard01Sample() throws Exception {
    	exec = SCXMLTestHelper.getExecutor(wildcard01);
        assertNotNull(exec);
<<<<<<< HEAD
        Set currentStates = exec.getCurrentStatus().getStates();
        assertEquals(1, currentStates.size());
        assertEquals("state1", ((State)currentStates.iterator().
            next()).getId());
        exec = SCXMLTestHelper.testExecutorSerializability(exec);
        currentStates = SCXMLTestHelper.fireEvent(exec, "foo.bar.baz");
        assertEquals(1, currentStates.size());
        assertEquals("state4", ((State)currentStates.iterator().
            next()).getId());
=======
        Set<TransitionTarget> currentStates = exec.getCurrentStatus().getStates();
        assertEquals(1, currentStates.size());
        assertEquals("state1", currentStates.iterator().next().getId());
        exec = SCXMLTestHelper.testExecutorSerializability(exec);
        currentStates = SCXMLTestHelper.fireEvent(exec, "foo.bar.baz");
        assertEquals(1, currentStates.size());
        assertEquals("state4", currentStates.iterator().next().getId());
>>>>>>> f4464006
    }

    public void testWildcard02Sample() throws Exception {
        exec = SCXMLTestHelper.getExecutor(SCXMLTestHelper.parse(wildcard02));
        assertNotNull(exec);
<<<<<<< HEAD
        Set currentStates = exec.getCurrentStatus().getStates();
        assertEquals(1, currentStates.size());
        assertEquals("state2", ((State)currentStates.iterator().
            next()).getId());
=======
        Set<TransitionTarget> currentStates = exec.getCurrentStatus().getStates();
        assertEquals(1, currentStates.size());
        assertEquals("state2", currentStates.iterator().next().getId());
>>>>>>> f4464006
    }
}<|MERGE_RESOLUTION|>--- conflicted
+++ resolved
@@ -20,12 +20,7 @@
 import java.util.Set;
 
 import junit.framework.TestCase;
-<<<<<<< HEAD
-
-import org.apache.commons.scxml.model.State;
-=======
 import org.apache.commons.scxml.model.TransitionTarget;
->>>>>>> f4464006
 /**
  * Unit tests {@link org.apache.commons.scxml.SCXMLExecutor}.
  * Testing wildcard event matching (*)
@@ -68,17 +63,6 @@
     public void testWildcard01Sample() throws Exception {
     	exec = SCXMLTestHelper.getExecutor(wildcard01);
         assertNotNull(exec);
-<<<<<<< HEAD
-        Set currentStates = exec.getCurrentStatus().getStates();
-        assertEquals(1, currentStates.size());
-        assertEquals("state1", ((State)currentStates.iterator().
-            next()).getId());
-        exec = SCXMLTestHelper.testExecutorSerializability(exec);
-        currentStates = SCXMLTestHelper.fireEvent(exec, "foo.bar.baz");
-        assertEquals(1, currentStates.size());
-        assertEquals("state4", ((State)currentStates.iterator().
-            next()).getId());
-=======
         Set<TransitionTarget> currentStates = exec.getCurrentStatus().getStates();
         assertEquals(1, currentStates.size());
         assertEquals("state1", currentStates.iterator().next().getId());
@@ -86,21 +70,13 @@
         currentStates = SCXMLTestHelper.fireEvent(exec, "foo.bar.baz");
         assertEquals(1, currentStates.size());
         assertEquals("state4", currentStates.iterator().next().getId());
->>>>>>> f4464006
     }
 
     public void testWildcard02Sample() throws Exception {
         exec = SCXMLTestHelper.getExecutor(SCXMLTestHelper.parse(wildcard02));
         assertNotNull(exec);
-<<<<<<< HEAD
-        Set currentStates = exec.getCurrentStatus().getStates();
-        assertEquals(1, currentStates.size());
-        assertEquals("state2", ((State)currentStates.iterator().
-            next()).getId());
-=======
         Set<TransitionTarget> currentStates = exec.getCurrentStatus().getStates();
         assertEquals(1, currentStates.size());
         assertEquals("state2", currentStates.iterator().next().getId());
->>>>>>> f4464006
     }
 }